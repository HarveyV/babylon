--- conflicted
+++ resolved
@@ -59,15 +59,11 @@
 func setup(withGenesis bool, invCheckPeriod uint) (*BabylonApp, GenesisState) {
 	db := dbm.NewMemDB()
 	encCdc := MakeTestEncodingConfig()
-<<<<<<< HEAD
 	privSigner, err := SetupPrivSigner()
 	if err != nil {
 		panic(err)
 	}
-	app := NewBabylonApp(log.NewNopLogger(), db, nil, true, map[int64]bool{}, DefaultNodeHome, invCheckPeriod, encCdc, privSigner, sdksimapp.EmptyAppOptions{})
-=======
-	app := NewBabylonApp(log.NewNopLogger(), db, nil, true, map[int64]bool{}, DefaultNodeHome, invCheckPeriod, encCdc, EmptyAppOptions{})
->>>>>>> 4c963ca6
+	app := NewBabylonApp(log.NewNopLogger(), db, nil, true, map[int64]bool{}, DefaultNodeHome, invCheckPeriod, encCdc, privSigner, EmptyAppOptions{})
 	if withGenesis {
 		return app, NewDefaultGenesisState(encCdc.Marshaler)
 	}
